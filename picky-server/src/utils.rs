use base64::{encode as base64_encode, decode as base64_decode};
use multihash::{encode, decode, Hash, to_hex};

const PICKY_HASH: Hash =  Hash::SHA2256;
const CERT_PREFIX: &str = "-----BEGIN CERTIFICATE-----";
const CERT_SUFFIX: &str = "-----END CERTIFICATE-----";
<<<<<<< HEAD
=======
const SHA256_MULTIHASH_PREFIX: &str = "1220";
>>>>>>> 0682ff70

pub fn der_to_pem(der: &[u8]) -> String{
    base64_encode(der)
}

pub fn pem_to_der(pem: &str) -> Result<Vec<u8>, String>{
    let pem= strip_pem_tag(pem);
    let pem = pem.replace(" ", "");
    match base64_decode(pem.as_bytes()){
        Ok(d) => { return Ok(d);},
        Err(e) => { return Err(e.to_string()); }
    }
}

<<<<<<< HEAD
pub fn strip_pem_tag(pem: &str) -> String{
=======
pub fn strip_pem_tag(pem: &str) -> String {
>>>>>>> 0682ff70
    let pem = pem.replace("\n", "")
        .replace(CERT_PREFIX, "")
        .replace(CERT_SUFFIX, "");

    pem
}

<<<<<<< HEAD
pub fn multihash_encode(value: &str) -> Result<String, String>{
=======
pub fn multihash_encode(value: &str) -> Result<String, String> {
>>>>>>> 0682ff70
    match encode(PICKY_HASH, strip_pem_tag(value).as_bytes()){
        Ok(result) => Ok(to_hex(&result)),
        Err(e) => Err(e.to_string())
    }
}

<<<<<<< HEAD
pub fn multihash_decode(value: &[u8]) -> Result<Vec<u8>, String>{
=======
pub fn multihash_decode(value: &[u8]) -> Result<Vec<u8>, String> {
>>>>>>> 0682ff70
    match decode(value) {
        Ok(result) => Ok(result.digest.to_vec()),
        Err(e) => Err(e.to_string())
    }
}

pub fn sha256_to_multihash(hash: &str) -> Result<String, String> {
    let hash = format!("{}{}", SHA256_MULTIHASH_PREFIX, hash);
    Ok(hash)
}

pub fn fix_pem(pem: &str) -> String {
    let mut pem = pem.clone()
        .replace("\n", "")
        .replace(CERT_PREFIX, "")
        .replace(CERT_SUFFIX, "")
        .replace(" ", "");

    let mut fixed_pem = String::default();

    while pem.len()/64 > 0{
        let s = pem.split_at(63);
        fixed_pem.push_str(&format!("{}{}", s.0, "\n"));
        pem = s.1.to_string();
    }

    fixed_pem.push_str(&format!("{}{}", pem, "\n"));
    let fixed_pem = format!("{}{}{}", format!("{}{}", CERT_PREFIX, "\n"), fixed_pem, format!("{}{}", CERT_SUFFIX, "\n"));
    fixed_pem
}

#[cfg(test)]
mod tests{
    use super::*;
    use regex::Regex;

    const PEM: &str = "-----BEGIN CERTIFICATE-----\n\
    MIIEwTCCAqmgAwIBAgIAMA0GCSqGSIb3DQEBCwUAMBIxEDAOBgNVBAMMB0NOPXRl\n\
    c3QwHhcNMTkwMTAxMDAwMDAwWhcNMjAwMTAxMDAwMDAwWjASMRAwDgYDVQQDDAdD\n\
    Tj10ZXN0MIICIjANBgkqhkiG9w0BAQEFAAOCAg8AMIICCgKCAgEAspOfaKAL/7VH\n\
    osLf/BSLiflNzv/j+BXE9xYoaSAjDWlXgkAm7RLPhY6M04iWg858enKdl8f4fgZ6\n\
    xDD0LAYYvM0qQ+eTcIFrEm8rZmvQkfSQaWBsqs5ylChYFBMj0w9tMdrdi2VMUR7p\n\
    U9oLlsOH1RpxI7c5ecH1xK4cNK+utRdhykRpnOmsPUXWPMDrRP0vwQ97KtvX/8r6\n\
    r+mQOqf2Ti5p6MJMmaYeuVI4tT59ahnIHNZk3QUN1nLruByOXrASWnY0sN5cBfzq\n\
    U9KUElyczIW3b/fVp7NjuGU+3bTO2Uda2vGzZfUU/VU/nLSfvSjtGoApI8/EB6Uw\n\
    ul1DFiiB7LtZ37YITzv5ydf4CQIIVB6GtMXMU78fheKJQHruH5BTErvSGfA/UAnA\n\
    wPoY6I2/4x9obgxtjokXQHh1SD0fXDD4x8+KEb6T5HzIRQN2N83lbuQi9PcLJqlw\n\
    4CTANxY1078Kao1CaVeIupaKVznrYtV0D0pXg5gsyGCSxT8RLPI3xNABlBer9911\n\
    NZaz7r5LZZSXHYbvEWcBVeLFw3SvwCO7opCkISrZNd/3wYe1GZSZRdPbX5G7KVB/\n\
    J5dp4MKbz6F/RWAOV8YWV8CFf+p4fRcCUUzcZ9XGFMLFJVELfFJDstTATDsKBYdy\n\
    +L8jfTULdRPUFYid2egSEtQS69WNW+cCAwEAAaMjMCEwDwYDVR0TBAgwBgEB/wIB\n\
    ADAOBgNVHQ8BAf8EBAMCAa4wDQYJKoZIhvcNAQELBQADggIBAGEbKEjRiGR3yD2r\n\
    0vrOJlUmWml7rQOvRcIE8G8+9NJyvwuofAeyrXZkLXKhEgQ9whExygajwm2CU5/S\n\
    eFAosRsL/vLGqUUh1LBHAG/Yo/mX/Rw7M4g0/aQHWr1DdxQUKm5cUnz52DvdhER3\n\
    W/JoeiMByA+2tJPzzn0UMb1Ewl0FDwuBfnc9qzNeq4iUpr1EP1DIbT3B3aln7YHY\n\
    KtDIJdE5gf32IKZSmmSG5y4NeVwyUC30xYSrcgTE+bTTd8YPbvwJOXgaZEfC2Ctr\n\
    2F0X5Aq3aDPKYbz10/FLxK74fSKsh0sC4pfQeZ/1oYH0LNzP3WRbiSi+AlF5qShp\n\
    1eWpGiZZBvYKNs5p0n5AS0+Q2zrhP15RtFuhNd6Dr+6tQjvOIFssD491CH8B6oiQ\n\
    Rd4UHn9cHT2SfuUlEXkLd1oqZkgmn7xhXgLQ2ExoFJdGdl1rZsRlBu3f1OlLfVfS\n\
    5ZSHohHy654/4gADytc0k5dQOI1qVLfacCykuzspBBs5P47LVuJaCSMOaKmvEIZR\n\
    nNd168xyJYPOTLzYjSDari1Weo8kzP51i1osSP5JvtNeABqGdxOgeqHtMcc963iy\n\
    6Gp2fAYCjFf2wRNA/sr156Al788MhiRMAMyTF7hP7NI8qmHsoGrUqxPuRAMLO8KX\n\
    FZrYypwmYQ0gvQoGryArLnyseHBm\n-----END CERTIFICATE-----";

    const DER: [u8; 1221] = [48, 130, 4, 193, 48, 130, 2, 169, 160, 3, 2, 1, 2, 2, 0, 48, 13, 6, 9, 42, 134, 72, 134, 247, 13, 1, 1, 11, 5, 0, 48, 18, 49, 16, 48, 14, 6, 3, 85, 4, 3, 12, 7, 67, 78, 61, 116, 101, 115, 116, 48, 30, 23, 13, 49, 57, 48, 49, 48, 49, 48, 48, 48, 48, 48, 48, 90, 23, 13, 50, 48, 48, 49, 48, 49, 48, 48, 48, 48, 48, 48, 90, 48, 18, 49, 16, 48, 14, 6, 3, 85, 4, 3, 12, 7, 67, 78, 61, 116, 101, 115, 116, 48, 130, 2, 34, 48, 13, 6, 9, 42, 134, 72, 134, 247, 13, 1, 1, 1, 5, 0, 3, 130, 2, 15, 0, 48, 130, 2, 10, 2, 130, 2, 1, 0, 178, 147, 159, 104, 160, 11, 255, 181, 71, 162, 194, 223, 252, 20, 139, 137, 249, 77, 206, 255, 227, 248, 21, 196, 247, 22, 40, 105, 32, 35, 13, 105, 87, 130, 64, 38, 237, 18, 207, 133, 142, 140, 211, 136, 150, 131, 206, 124, 122, 114, 157, 151, 199, 248, 126, 6, 122, 196, 48, 244, 44, 6, 24, 188, 205, 42, 67, 231, 147, 112, 129, 107, 18, 111, 43, 102, 107, 208, 145, 244, 144, 105, 96, 108, 170, 206, 114, 148, 40, 88, 20, 19, 35, 211, 15, 109, 49, 218, 221, 139, 101, 76, 81, 30, 233, 83, 218, 11, 150, 195, 135, 213, 26, 113, 35, 183, 57, 121, 193, 245, 196, 174, 28, 52, 175, 174, 181, 23, 97, 202, 68, 105, 156, 233, 172, 61, 69, 214, 60, 192, 235, 68, 253, 47, 193, 15, 123, 42, 219, 215, 255, 202, 250, 175, 233, 144, 58, 167, 246, 78, 46, 105, 232, 194, 76, 153, 166, 30, 185, 82, 56, 181, 62, 125, 106, 25, 200, 28, 214, 100, 221, 5, 13, 214, 114, 235, 184, 28, 142, 94, 176, 18, 90, 118, 52, 176, 222, 92, 5, 252, 234, 83, 210, 148, 18, 92, 156, 204, 133, 183, 111, 247, 213, 167, 179, 99, 184, 101, 62, 221, 180, 206, 217, 71, 90, 218, 241, 179, 101, 245, 20, 253, 85, 63, 156, 180, 159, 189, 40, 237, 26, 128, 41, 35, 207, 196, 7, 165, 48, 186, 93, 67, 22, 40, 129, 236, 187, 89, 223, 182, 8, 79, 59, 249, 201, 215, 248, 9, 2, 8, 84, 30, 134, 180, 197, 204, 83, 191, 31, 133, 226, 137, 64, 122, 238, 31, 144, 83, 18, 187, 210, 25, 240, 63, 80, 9, 192, 192, 250, 24, 232, 141, 191, 227, 31, 104, 110, 12, 109, 142, 137, 23, 64, 120, 117, 72, 61, 31, 92, 48, 248, 199, 207, 138, 17, 190, 147, 228, 124, 200, 69, 3, 118, 55, 205, 229, 110, 228, 34, 244, 247, 11, 38, 169, 112, 224, 36, 192, 55, 22, 53, 211, 191, 10, 106, 141, 66, 105, 87, 136, 186, 150, 138, 87, 57, 235, 98, 213, 116, 15, 74, 87, 131, 152, 44, 200, 96, 146, 197, 63, 17, 44, 242, 55, 196, 208, 1, 148, 23, 171, 247, 221, 117, 53, 150, 179, 238, 190, 75, 101, 148, 151, 29, 134, 239, 17, 103, 1, 85, 226, 197, 195, 116, 175, 192, 35, 187, 162, 144, 164, 33, 42, 217, 53, 223, 247, 193, 135, 181, 25, 148, 153, 69, 211, 219, 95, 145, 187, 41, 80, 127, 39, 151, 105, 224, 194, 155, 207, 161, 127, 69, 96, 14, 87, 198, 22, 87, 192, 133, 127, 234, 120, 125, 23, 2, 81, 76, 220, 103, 213, 198, 20, 194, 197, 37, 81, 11, 124, 82, 67, 178, 212, 192, 76, 59, 10, 5, 135, 114, 248, 191, 35, 125, 53, 11, 117, 19, 212, 21, 136, 157, 217, 232, 18, 18, 212, 18, 235, 213, 141, 91, 231, 2, 3, 1, 0, 1, 163, 35, 48, 33, 48, 15, 6, 3, 85, 29, 19, 4, 8, 48, 6, 1, 1, 255, 2, 1, 0, 48, 14, 6, 3, 85, 29, 15, 1, 1, 255, 4, 4, 3, 2, 1, 174, 48, 13, 6, 9, 42, 134, 72, 134, 247, 13, 1, 1, 11, 5, 0, 3, 130, 2, 1, 0, 97, 27, 40, 72, 209, 136, 100, 119, 200, 61, 171, 210, 250, 206, 38, 85, 38, 90, 105, 123, 173, 3, 175, 69, 194, 4, 240, 111, 62, 244, 210, 114, 191, 11, 168, 124, 7, 178, 173, 118, 100, 45, 114, 161, 18, 4, 61, 194, 17, 49, 202, 6, 163, 194, 109, 130, 83, 159, 210, 120, 80, 40, 177, 27, 11, 254, 242, 198, 169, 69, 33, 212, 176, 71, 0, 111, 216, 163, 249, 151, 253, 28, 59, 51, 136, 52, 253, 164, 7, 90, 189, 67, 119, 20, 20, 42, 110, 92, 82, 124, 249, 216, 59, 221, 132, 68, 119, 91, 242, 104, 122, 35, 1, 200, 15, 182, 180, 147, 243, 206, 125, 20, 49, 189, 68, 194, 93, 5, 15, 11, 129, 126, 119, 61, 171, 51, 94, 171, 136, 148, 166, 189, 68, 63, 80, 200, 109, 61, 193, 221, 169, 103, 237, 129, 216, 42, 208, 200, 37, 209, 57, 129, 253, 246, 32, 166, 82, 154, 100, 134, 231, 46, 13, 121, 92, 50, 80, 45, 244, 197, 132, 171, 114, 4, 196, 249, 180, 211, 119, 198, 15, 110, 252, 9, 57, 120, 26, 100, 71, 194, 216, 43, 107, 216, 93, 23, 228, 10, 183, 104, 51, 202, 97, 188, 245, 211, 241, 75, 196, 174, 248, 125, 34, 172, 135, 75, 2, 226, 151, 208, 121, 159, 245, 161, 129, 244, 44, 220, 207, 221, 100, 91, 137, 40, 190, 2, 81, 121, 169, 40, 105, 213, 229, 169, 26, 38, 89, 6, 246, 10, 54, 206, 105, 210, 126, 64, 75, 79, 144, 219, 58, 225, 63, 94, 81, 180, 91, 161, 53, 222, 131, 175, 238, 173, 66, 59, 206, 32, 91, 44, 15, 143, 117, 8, 127, 1, 234, 136, 144, 69, 222, 20, 30, 127, 92, 29, 61, 146, 126, 229, 37, 17, 121, 11, 119, 90, 42, 102, 72, 38, 159, 188, 97, 94, 2, 208, 216, 76, 104, 20, 151, 70, 118, 93, 107, 102, 196, 101, 6, 237, 223, 212, 233, 75, 125, 87, 210, 229, 148, 135, 162, 17, 242, 235, 158, 63, 226, 0, 3, 202, 215, 52, 147, 151, 80, 56, 141, 106, 84, 183, 218, 112, 44, 164, 187, 59, 41, 4, 27, 57, 63, 142, 203, 86, 226, 90, 9, 35, 14, 104, 169, 175, 16, 134, 81, 156, 215, 117, 235, 204, 114, 37, 131, 206, 76, 188, 216, 141, 32, 218, 174, 45, 86, 122, 143, 36, 204, 254, 117, 139, 90, 44, 72, 254, 73, 190, 211, 94, 0, 26, 134, 119, 19, 160, 122, 161, 237, 49, 199, 61, 235, 120, 178, 232, 106, 118, 124, 6, 2, 140, 87, 246, 193, 19, 64, 254, 202, 245, 231, 160, 37, 239, 207, 12, 134, 36, 76, 0, 204, 147, 23, 184, 79, 236, 210, 60, 170, 97, 236, 160, 106, 212, 171, 19, 238, 68, 3, 11, 59, 194, 151, 21, 154, 216, 202, 156, 38, 97, 13, 32, 189, 10, 6, 175, 32, 43, 46, 124, 172, 120, 112, 102];

    #[test]
    fn test_decode_encode(){
        let p = PEM.replace("\n", "");
        let re = Regex::new(r"-----BEGIN CERTIFICATE-----\s*([\w\\/+]+)\s*-----END CERTIFICATE-----").unwrap();

        let mat = re.captures(&p).unwrap()[1].to_string();
        let p = re.captures(&p).unwrap()[0].to_string();

        let decoded = base64_decode(&mat).unwrap();

        let encoded = base64_encode(&decoded);
        let encoded = format!("{}{}{}", "-----BEGIN CERTIFICATE-----", encoded, "-----END CERTIFICATE-----");

        assert_eq!(encoded, p);
        assert_eq!(decoded, DER.to_vec());
    }

    #[test]
    fn test_der(){
        use mbedtls::hash::{Md, Type};

        let p = "MIIFFzCCAv+gAwIBAgIAMA0GCSqGSIb3DQEBCwUAMB0xGzAZBgNVBAMMEm15X2Rlbi5sb2wgUm9vdCBDQTAeFw0xOTA0MjYxOTU3MzRaFw0yOTA0MjMxOTU3MzRaMB0xGzAZBgNVBAMMEm15X2Rlbi5sb2wgUm9vdCBDQTCCAiIwDQYJKoZIhvcNAQEBBQADggIPADCCAgoCggIBAMeocTRad5IZ8chKiGMtIkmzxigUwTB6YEdsaTimfsr3qZCsFd+eRHmevlamAl8SuNCzc9vzygFRgMDU4Cg15yKB5p7UGKaktBGPLEcpQpQ2bIFKP4QSrsEIDGibMhY9NUmU5RWABpD9Q0GvWYorIl1aVnBNL8fectPFwTyM+XYhezXxcc5p6LkVGhoSi25ZdWW2pZH2bdUqFEqyR/fG1IJiXjFXriYUy+QpOySWu2mbWbBaom0QhKJBXavywEr9Nz6ipBKWJkm6owwUUoPLvPqp9VaQk+10dwbQxLuLSaV1CwSiu0uv7PJKqpTOtIYDqIdA+G5/avQkaYoqIhoaoWRtZK8cyd6wdyBp8djBWrBO8ioKZsc8kQ/46TgaBkOYWpT/XLbWWNlO3dRl/ZbBcaAapPl1gsmqL4ZhqU+X/mG/VRky09Nuzfkp7vQ3dBjOFY7HDZfwPl8zhJNomqv7rfA75Al8g7HyikQYkn5JUb0kJ1jOSsvmuoeuVTW8f1BsPUcLURXpCabPE+DqdTvdS72GLhjwN76TiXC3GpL5wnGH8VBJpAANHIxXcyDSHcIISDHM3tEkfZo1zwLWokK4SXf4PWTfPIw3ibvHs0+0u67amtOF8nkw8uMyANCnI+KUrLfZ2Zuf46dKulmamqzY8M01hyk+nQwbcSeft8zyxZ61AgMBAAGjYzBhMA8GA1UdEwQIMAYBAf8CAQEwDgYDVR0PAQH/BAQDAgGuMB0GA1UdDgQWBBT4Me4n9TU9enVKqZfYlXS8kTQvaTAfBgNVHSMEGDAWgBT4Me4n9TU9enVKqZfYlXS8kTQvaTANBgkqhkiG9w0BAQsFAAOCAgEAIOb304jnSyDawALJS3DNyu9PdjKb8H0OOLxbm5SBwzx4X6xBJGdQyagIoaBsyPfDMKOxx8h+kJkbFhT7wZRSWFJqRBSVpINN01bWeANZQEtCRDbbzK9p3irbGK01J3lzGeGP81lZS3QBoR2gIyPvZdw3Heh8NBMBXtfmf2tx645R4+EeOlITvOBavZC+BHh3KqKylSe2PG/v9N/8piD2171XbQYqo1tEnUgu9JutvilALeCPrc5QtEanZPw+xKYn7/MXwduHOy9acWLR863gezCWflL6bmy5YauFZEouY36+N2Za7gfnueNHuahTGymEZI+vsiT0jvCBYFGlv0Oupky5jtfSEXIyYAqQ6jw6f5rWjI9yabHHjA7kpgnT3p/9r67CivB1fMqVi99z7L0GQQbwLp5cgMYJHAfgMNMNggtrDtnPR4Zolk1MZNerLiX82E0/ObT2k0gwkykfYhILXeA/cITi6+1O64+iG9OKflTV4tS7lvKFkYUgWugR4BKKIDG5YKz4DA72LNgnP8ssLNxgaT0yf/EJNO/1ui3a6LkOG1jqiA5pEOM78mC+aG83FM72dXqnuLjy5SXBHshyUSnTClTbXpAp0sAouFctaPWRcd9bDVkII59nL5PJCWkBYQFPLnnL/8jMFnSlZxis+A1AEnYmABMFX3ei6nZW9AA=";
        let d = pem_to_der(p).unwrap();

        let mut res: [u8; 2048] = [0u8; 2048];
        let hash = Md::hash(Type::Sha256, &d, &mut res).unwrap();
        let hex = to_hex(&res[0..hash]);

        assert_eq!(hex, "6a6eba242e7a03c59375634409d720a60750e5cd74c539ed8d52c9343b1abed4");

    }
}<|MERGE_RESOLUTION|>--- conflicted
+++ resolved
@@ -4,10 +4,7 @@
 const PICKY_HASH: Hash =  Hash::SHA2256;
 const CERT_PREFIX: &str = "-----BEGIN CERTIFICATE-----";
 const CERT_SUFFIX: &str = "-----END CERTIFICATE-----";
-<<<<<<< HEAD
-=======
 const SHA256_MULTIHASH_PREFIX: &str = "1220";
->>>>>>> 0682ff70
 
 pub fn der_to_pem(der: &[u8]) -> String{
     base64_encode(der)
@@ -22,11 +19,7 @@
     }
 }
 
-<<<<<<< HEAD
-pub fn strip_pem_tag(pem: &str) -> String{
-=======
 pub fn strip_pem_tag(pem: &str) -> String {
->>>>>>> 0682ff70
     let pem = pem.replace("\n", "")
         .replace(CERT_PREFIX, "")
         .replace(CERT_SUFFIX, "");
@@ -34,22 +27,14 @@
     pem
 }
 
-<<<<<<< HEAD
-pub fn multihash_encode(value: &str) -> Result<String, String>{
-=======
 pub fn multihash_encode(value: &str) -> Result<String, String> {
->>>>>>> 0682ff70
     match encode(PICKY_HASH, strip_pem_tag(value).as_bytes()){
         Ok(result) => Ok(to_hex(&result)),
         Err(e) => Err(e.to_string())
     }
 }
 
-<<<<<<< HEAD
-pub fn multihash_decode(value: &[u8]) -> Result<Vec<u8>, String>{
-=======
 pub fn multihash_decode(value: &[u8]) -> Result<Vec<u8>, String> {
->>>>>>> 0682ff70
     match decode(value) {
         Ok(result) => Ok(result.digest.to_vec()),
         Err(e) => Err(e.to_string())
